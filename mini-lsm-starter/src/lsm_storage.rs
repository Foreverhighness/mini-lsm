--- conflicted
+++ resolved
@@ -100,11 +100,7 @@
                 }
                 ManifestRecord::Compaction(task, output) => {
                     let (new_state, deleted_sst_ids) =
-<<<<<<< HEAD
-                        ctrl.apply_compaction_result(self, &task, &output);
-=======
                         ctrl.apply_compaction_result(self, &task, &output, true);
->>>>>>> b33124ac
                     *self = new_state;
 
                     for id in &deleted_sst_ids {
