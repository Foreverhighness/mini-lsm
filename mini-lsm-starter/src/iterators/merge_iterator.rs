--- conflicted
+++ resolved
@@ -11,11 +11,7 @@
 
 impl<I: StorageIterator> PartialEq for HeapWrapper<I> {
     fn eq(&self, other: &Self) -> bool {
-<<<<<<< HEAD
-        self.1.key().eq(&other.1.key()) && self.0.eq(&other.0)
-=======
         self.cmp(other) == cmp::Ordering::Equal
->>>>>>> 6d16ae2d
     }
 }
 
@@ -32,11 +28,7 @@
         self.1
             .key()
             .cmp(&other.1.key())
-<<<<<<< HEAD
-            .then_with(|| self.0.cmp(&other.0))
-=======
             .then(self.0.cmp(&other.0))
->>>>>>> 6d16ae2d
             .reverse()
     }
 }
